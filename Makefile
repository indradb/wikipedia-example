<<<<<<< HEAD
=======
export SECRET=OME88YorohonzPNWEFsi0dIsouXWqeO$
export DATABASE_URL=sled://data/wikipedia.sled
export RUST_BACKTRACE=1
export SLEDDB_COMPRESSION=true

>>>>>>> c9dcc920
.PHONY: explorer

explorer: venv data
	. venv/bin/activate && ./server.py
	. venv/bin/activate && python explorer.py
	. venv/bin/activate && ./server.py --stop

venv:
	virtualenv -p python3 venv
	. venv/bin/activate && pip install -r requirements.txt

data: venv
	mkdir -p data
<<<<<<< HEAD
	. venv/bin/activate && python crawler.py enwiki-latest-pages-articles.xml.bz2
	. venv/bin/activate && ./server.py --bulk-load-optimized
	cd inserter && cargo run --release
	. venv/bin/activate && ./server.py --stop
=======
	. venv/bin/activate && time python crawler.py enwiki-latest-pages-articles.xml.bz2
>>>>>>> c9dcc920

clean:
	rm -rf venv data<|MERGE_RESOLUTION|>--- conflicted
+++ resolved
@@ -1,13 +1,3 @@
-<<<<<<< HEAD
-=======
-export SECRET=OME88YorohonzPNWEFsi0dIsouXWqeO$
-export DATABASE_URL=sled://data/wikipedia.sled
-export RUST_BACKTRACE=1
-export SLEDDB_COMPRESSION=true
-
->>>>>>> c9dcc920
-.PHONY: explorer
-
 explorer: venv data
 	. venv/bin/activate && ./server.py
 	. venv/bin/activate && python explorer.py
@@ -19,14 +9,10 @@
 
 data: venv
 	mkdir -p data
-<<<<<<< HEAD
 	. venv/bin/activate && python crawler.py enwiki-latest-pages-articles.xml.bz2
-	. venv/bin/activate && ./server.py --bulk-load-optimized
+	. venv/bin/activate && ./server.py
 	cd inserter && cargo run --release
 	. venv/bin/activate && ./server.py --stop
-=======
-	. venv/bin/activate && time python crawler.py enwiki-latest-pages-articles.xml.bz2
->>>>>>> c9dcc920
 
 clean:
 	rm -rf venv data