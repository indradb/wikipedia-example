"""
This application will:

1) Decompress/parse a bzipped archive of wikipedia article data-on-the-fly
2) Find all the links in the article content to other wiki articles
3) Create vertices/edges in IndraDB

Once completed, the wikipedia dataset will be explorable from briad.
"""

import bz2
from xml.etree import ElementTree
import os
import re
import sys
import time
import pickle
import wikipedia

PROGRESS_BAR_LENGTH = 40

# Pattern for finding internal links in wikitext
WIKI_LINK_PATTERN = re.compile(r"\[\[([^\[\]|]+)(|[\]]+)?\]\]")

# Valid URL patterns
URL_PATTERN = re.compile(
    r'^(?:http)s?://' # http:// or https://
    r'(?:(?:[A-Z0-9](?:[A-Z0-9-]{0,61}[A-Z0-9])?\.)+(?:[A-Z]{2,6}\.?|[A-Z0-9-]{2,}\.?)|' #domain...
    r'localhost|' #localhost...
    r'\d{1,3}\.\d{1,3}\.\d{1,3}\.\d{1,3})' # ...or ip
    r'(?::\d+)?' # optional port
    r'(?:/?|[/?]\S+)$', re.IGNORECASE
)

# Size of the `ByteStreamer` buffer
BYTE_STREAMER_BUFFER_SIZE = 1024 * 1024 * 10

# Mediawiki xml namespace
EXPORT_NAMESPACE = "http://www.mediawiki.org/xml/export-0.10/"

# Prefixes of articles to ignore
ARTICLE_NAME_PREFIX_BLACKLIST = [
    "Wikipedia:",
    "WP:",
    ":",
    "File:",
    "Image:",
    "Template:",
    "User:",
]

ERASE_LINE = '\x1b[2K'

class ByteStreamer(object):
    """Streams decompressed bytes"""

    def __init__(self, path):
        self.path = path
        self.f = open(path, "rb")
        self.decompressor = bz2.BZ2Decompressor()
        self.read_bytes = 0

    def read(self, size):
        compressed_bytes = self.f.read(BYTE_STREAMER_BUFFER_SIZE)
        self.read_bytes += BYTE_STREAMER_BUFFER_SIZE
        return self.decompressor.decompress(compressed_bytes)

def iterate_page_links(streamer):
    """Parses a stream of XML, and yields the article links"""

    title = None
    content = None
    blacklisted = False
    is_tag = lambda elem, name: elem.tag == "{%s}%s" % (EXPORT_NAMESPACE, name)

    try:
        for event, elem in ElementTree.iterparse(streamer, events=("start", "end")):
            if event == "start":
                if is_tag(elem, "page"):
                    title = None
                    content = None
                    blacklisted = False
            elif event == "end":
                if not blacklisted:
                    if is_tag(elem, "title"):
                        assert title is None
                        title = elem.text

                        if any(title.startswith(p) for p in ARTICLE_NAME_PREFIX_BLACKLIST):
                            blacklisted = True
                    elif is_tag(elem, "text"):
                        assert content is None
                        content = elem.text.strip() if elem.text else ""

                        if content.startswith("#REDIRECT [["):
                            blacklisted = True
                    elif is_tag(elem, "page"):
                        assert title is not None
                        assert content is not None

                        for match in re.finditer(WIKI_LINK_PATTERN, content):
                            yield (title, match.group(1).replace("\n", ""))

                elem.clear()
    except EOFError:
        pass

def insert_articles(article_names_to_ids, links_chunk):
    """
    From a batch of links, this finds all the unique articles, inserts them
    into IndraDB.
    """
    new_article_names = set([])

    # Find all of the unique article names that haven't been inserted before
    for (from_article_name, to_article_name) in links_chunk:
        if from_article_name not in article_names_to_ids:
            new_article_names.add(from_article_name)
        if to_article_name not in article_names_to_ids:
            new_article_names.add(to_article_name)

    # Create the articles in IndraDB, and get a mapping of article names to
    # their vertex IDs
    new_article_ids = wikipedia.create_vertices("article", len(new_article_names))
    new_article_names_mapping = list(zip(new_article_ids, new_article_names))

    # Set the metadata on the vertices
    wikipedia.set_vertex_metadatas("name", new_article_names_mapping)

    # Update the in-memory mapping
    for (article_id, article_name) in new_article_names_mapping:
        article_names_to_ids[article_name] = article_id

<<<<<<< HEAD
    return len(new_article_names)

def insert_links(article_names_to_ids, links):
=======
def insert_links(client, article_names_to_ids, links_chunk):
>>>>>>> 068d1110
    """
    From a batch of links, this inserts all of the links into briad
    """

    wikipedia.create_edges("link", [(
        article_names_to_ids[from_article_name],
        article_names_to_ids[to_article_name]
    ) for (from_article_name, to_article_name) in links])

<<<<<<< HEAD
    return len(links)
=======
    for (from_article_name, to_article_name) in links_chunk:
        trans.create_edge(indradb.EdgeKey(
            article_names_to_ids[from_article_name],
            "link",
            article_names_to_ids[to_article_name],
        ))

    client.transaction(trans)

def progress(count, total, status=""):
    filled_len = int(round(PROGRESS_BAR_LENGTH * count / float(total)))
    percent = round(100.0 * count / float(total), 1)
    bar = "#" * filled_len + " " * (PROGRESS_BAR_LENGTH - filled_len)
    sys.stdout.write(ERASE_LINE)
    sys.stdout.write("[{}] {}% | {:.0f}/{:.0f} | {}\r".format(bar, percent, count, total, status))
    sys.stdout.flush()
>>>>>>> 068d1110

def main(archive_path):
    """Parses article links and stores results in a `shelve` database"""

    article_names_to_ids = {}
    start_time = time.time()
    archive_size_mb = os.stat(archive_path).st_size / 1024 / 1024

    with wikipedia.server():
<<<<<<< HEAD
        for links_chunk in wikipedia.grouper(iterate_page_links(archive_path)):
            num_articles_inserted = insert_articles(article_names_to_ids, links_chunk)
            print("%s articles inserted" % num_articles_inserted)
            num_links_inserted = insert_links(article_names_to_ids, links_chunk)
            print("%s links inserted" % num_links_inserted)
=======
        client = wikipedia.get_client()
        streamer = ByteStreamer(archive_path)

        # Now insert the articles and links iteratively
        for links_chunk in wikipedia.grouper(iterate_page_links(streamer)):
            insert_articles(client, article_names_to_ids, links_chunk)
            insert_links(client, article_names_to_ids, links_chunk)
            cur_time = time.time()
            mb_processed = streamer.read_bytes / 1024 / 1024
            mbps = mb_processed / (cur_time - start_time)
            progress(mb_processed, archive_size_mb, status="{:.2f} mbps".format(mbps))
>>>>>>> 068d1110

    with open("data/article_names_to_ids.pickle", "wb") as f:
        pickle.dump(article_names_to_ids, f, pickle.HIGHEST_PROTOCOL)

if __name__ == "__main__":
    if len(sys.argv) <= 1:
        raise Exception("No archive path specified")
    else:
        main(sys.argv[1])<|MERGE_RESOLUTION|>--- conflicted
+++ resolved
@@ -131,13 +131,7 @@
     for (article_id, article_name) in new_article_names_mapping:
         article_names_to_ids[article_name] = article_id
 
-<<<<<<< HEAD
-    return len(new_article_names)
-
 def insert_links(article_names_to_ids, links):
-=======
-def insert_links(client, article_names_to_ids, links_chunk):
->>>>>>> 068d1110
     """
     From a batch of links, this inserts all of the links into briad
     """
@@ -147,18 +141,6 @@
         article_names_to_ids[to_article_name]
     ) for (from_article_name, to_article_name) in links])
 
-<<<<<<< HEAD
-    return len(links)
-=======
-    for (from_article_name, to_article_name) in links_chunk:
-        trans.create_edge(indradb.EdgeKey(
-            article_names_to_ids[from_article_name],
-            "link",
-            article_names_to_ids[to_article_name],
-        ))
-
-    client.transaction(trans)
-
 def progress(count, total, status=""):
     filled_len = int(round(PROGRESS_BAR_LENGTH * count / float(total)))
     percent = round(100.0 * count / float(total), 1)
@@ -166,7 +148,6 @@
     sys.stdout.write(ERASE_LINE)
     sys.stdout.write("[{}] {}% | {:.0f}/{:.0f} | {}\r".format(bar, percent, count, total, status))
     sys.stdout.flush()
->>>>>>> 068d1110
 
 def main(archive_path):
     """Parses article links and stores results in a `shelve` database"""
@@ -176,25 +157,16 @@
     archive_size_mb = os.stat(archive_path).st_size / 1024 / 1024
 
     with wikipedia.server():
-<<<<<<< HEAD
-        for links_chunk in wikipedia.grouper(iterate_page_links(archive_path)):
-            num_articles_inserted = insert_articles(article_names_to_ids, links_chunk)
-            print("%s articles inserted" % num_articles_inserted)
-            num_links_inserted = insert_links(article_names_to_ids, links_chunk)
-            print("%s links inserted" % num_links_inserted)
-=======
-        client = wikipedia.get_client()
         streamer = ByteStreamer(archive_path)
 
         # Now insert the articles and links iteratively
         for links_chunk in wikipedia.grouper(iterate_page_links(streamer)):
-            insert_articles(client, article_names_to_ids, links_chunk)
-            insert_links(client, article_names_to_ids, links_chunk)
+            insert_articles(article_names_to_ids, links_chunk)
+            insert_links(article_names_to_ids, links_chunk)
             cur_time = time.time()
             mb_processed = streamer.read_bytes / 1024 / 1024
             mbps = mb_processed / (cur_time - start_time)
             progress(mb_processed, archive_size_mb, status="{:.2f} mbps".format(mbps))
->>>>>>> 068d1110
 
     with open("data/article_names_to_ids.pickle", "wb") as f:
         pickle.dump(article_names_to_ids, f, pickle.HIGHEST_PROTOCOL)
