[package]
name = "indradb-wikipedia"
version = "0.2.0"
authors = ["Yusuf Simonson <simonson@gmail.com>"]
edition = "2018"

[[bin]]
name = "indradb-wikipedia"
path = "src/main.rs"

# See more keys and their definitions at https://doc.rust-lang.org/cargo/reference/manifest.html

[dependencies]
serde_json = "^1.0.57"
uuid = { version = "^1.2.2", features = ["v1", "serde"] }
pbr = "1"
tonic = "0.5.2"
indradb-lib = { path = "indradb/lib" }
indradb-proto = { path = "indradb/proto" }
libc = "0.2.107"
clap = "2"
bzip2 = "0.4.3"
quick-xml = "0.22.0"
regex = "1"
<<<<<<< HEAD
serde = { version = "^1.0.57", features = ["derive"] }
tokio = { version = "1.13.1", features = ["rt-multi-thread"] }
warp = "0.3.2"
=======
serde = { version = "1", features = ["derive"] }
lazy_static = "1"
tokio = { version = "1.20.4", features = ["rt-multi-thread"] }
warp = "0.3.3"
>>>>>>> 81797ca1
async-channel = "1.6.1"
tera = "1"<|MERGE_RESOLUTION|>--- conflicted
+++ resolved
@@ -22,15 +22,8 @@
 bzip2 = "0.4.3"
 quick-xml = "0.22.0"
 regex = "1"
-<<<<<<< HEAD
-serde = { version = "^1.0.57", features = ["derive"] }
-tokio = { version = "1.13.1", features = ["rt-multi-thread"] }
-warp = "0.3.2"
-=======
 serde = { version = "1", features = ["derive"] }
-lazy_static = "1"
 tokio = { version = "1.20.4", features = ["rt-multi-thread"] }
 warp = "0.3.3"
->>>>>>> 81797ca1
 async-channel = "1.6.1"
 tera = "1"